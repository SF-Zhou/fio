/*
 * net engine
 *
 * IO engine that reads/writes to/from sockets.
 *
 */
#include <stdio.h>
#include <stdlib.h>
#include <unistd.h>
#include <signal.h>
#include <errno.h>
#include <assert.h>
#include <netinet/in.h>
#include <netinet/tcp.h>
#include <arpa/inet.h>
#include <netdb.h>
#include <sys/poll.h>
#include <sys/types.h>
#include <sys/stat.h>
#include <sys/socket.h>
#include <sys/un.h>

#include "../fio.h"

struct netio_data {
	int listenfd;
	int use_splice;
	int pipes[2];
	struct sockaddr_in addr;
	struct sockaddr_un addr_un;
};

struct netio_options {
	struct thread_data *td;
	unsigned int port;
	unsigned int proto;
	unsigned int listen;
	unsigned int pingpong;
	unsigned int nodelay;
};

struct udp_close_msg {
	uint32_t magic;
	uint32_t cmd;
};

enum {
	FIO_LINK_CLOSE = 0x89,
	FIO_LINK_OPEN_CLOSE_MAGIC = 0x6c696e6b,
	FIO_LINK_OPEN = 0x98,

	FIO_TYPE_TCP	= 1,
	FIO_TYPE_UDP	= 2,
	FIO_TYPE_UNIX	= 3,
};

static int str_hostname_cb(void *data, const char *input);
static struct fio_option options[] = {
	{
		.name	= "hostname",
		.lname	= "net engine hostname",
		.type	= FIO_OPT_STR_STORE,
		.cb	= str_hostname_cb,
		.help	= "Hostname for net IO engine",
<<<<<<< HEAD
		.category = FIO_OPT_C_IO,
=======
		.category = FIO_OPT_C_ENGINE,
		.group	= FIO_OPT_G_NETIO,
>>>>>>> 0ed766f6
	},
	{
		.name	= "port",
		.lname	= "net engine port",
		.type	= FIO_OPT_INT,
		.off1	= offsetof(struct netio_options, port),
		.minval	= 1,
		.maxval	= 65535,
		.help	= "Port to use for TCP or UDP net connections",
<<<<<<< HEAD
		.category = FIO_OPT_C_IO,
=======
		.category = FIO_OPT_C_ENGINE,
		.group	= FIO_OPT_G_NETIO,
>>>>>>> 0ed766f6
	},
	{
		.name	= "protocol",
		.lname	= "net engine protocol",
		.alias	= "proto",
		.type	= FIO_OPT_STR,
		.off1	= offsetof(struct netio_options, proto),
		.help	= "Network protocol to use",
		.def	= "tcp",
		.category = FIO_OPT_C_IO,
		.posval = {
			  { .ival = "tcp",
			    .oval = FIO_TYPE_TCP,
			    .help = "Transmission Control Protocol",
			  },
			  { .ival = "udp",
			    .oval = FIO_TYPE_UDP,
			    .help = "User Datagram Protocol",
			  },
			  { .ival = "unix",
			    .oval = FIO_TYPE_UNIX,
			    .help = "UNIX domain socket",
			  },
		},
		.category = FIO_OPT_C_ENGINE,
		.group	= FIO_OPT_G_NETIO,
	},
#ifdef CONFIG_TCP_NODELAY
	{
		.name	= "nodelay",
		.type	= FIO_OPT_BOOL,
		.off1	= offsetof(struct netio_options, nodelay),
		.help	= "Use TCP_NODELAY on TCP connections",
		.category = FIO_OPT_C_ENGINE,
		.group	= FIO_OPT_G_NETIO,
	},
#endif
	{
		.name	= "listen",
		.lname	= "net engine listen",
		.type	= FIO_OPT_STR_SET,
		.off1	= offsetof(struct netio_options, listen),
		.help	= "Listen for incoming TCP connections",
<<<<<<< HEAD
		.category = FIO_OPT_C_IO,
=======
		.category = FIO_OPT_C_ENGINE,
		.group	= FIO_OPT_G_NETIO,
>>>>>>> 0ed766f6
	},
	{
		.name	= "pingpong",
		.type	= FIO_OPT_STR_SET,
		.off1	= offsetof(struct netio_options, pingpong),
		.help	= "Ping-pong IO requests",
		.category = FIO_OPT_C_ENGINE,
		.group	= FIO_OPT_G_NETIO,
	},
	{
		.name	= NULL,
	},
};

/*
 * Return -1 for error and 'nr events' for a positive number
 * of events
 */
static int poll_wait(struct thread_data *td, int fd, short events)
{
	struct pollfd pfd;
	int ret;

	while (!td->terminate) {
		pfd.fd = fd;
		pfd.events = events;
		ret = poll(&pfd, 1, -1);
		if (ret < 0) {
			if (errno == EINTR)
				break;

			td_verror(td, errno, "poll");
			return -1;
		} else if (!ret)
			continue;

		break;
	}

	if (pfd.revents & events)
		return 1;

	return -1;
}

static int fio_netio_prep(struct thread_data *td, struct io_u *io_u)
{
	struct netio_options *o = td->eo;

	/*
	 * Make sure we don't see spurious reads to a receiver, and vice versa
	 */
	if (o->proto == FIO_TYPE_TCP)
		return 0;

	if ((o->listen && io_u->ddir == DDIR_WRITE) ||
	    (!o->listen && io_u->ddir == DDIR_READ)) {
		td_verror(td, EINVAL, "bad direction");
		return 1;
	}

	return 0;
}

#ifdef CONFIG_LINUX_SPLICE
static int splice_io_u(int fdin, int fdout, unsigned int len)
{
	int bytes = 0;

	while (len) {
		int ret = splice(fdin, NULL, fdout, NULL, len, 0);

		if (ret < 0) {
			if (!bytes)
				bytes = ret;

			break;
		} else if (!ret)
			break;

		bytes += ret;
		len -= ret;
	}

	return bytes;
}

/*
 * Receive bytes from a socket and fill them into the internal pipe
 */
static int splice_in(struct thread_data *td, struct io_u *io_u)
{
	struct netio_data *nd = td->io_ops->data;

	return splice_io_u(io_u->file->fd, nd->pipes[1], io_u->xfer_buflen);
}

/*
 * Transmit 'len' bytes from the internal pipe
 */
static int splice_out(struct thread_data *td, struct io_u *io_u,
		      unsigned int len)
{
	struct netio_data *nd = td->io_ops->data;

	return splice_io_u(nd->pipes[0], io_u->file->fd, len);
}

static int vmsplice_io_u(struct io_u *io_u, int fd, unsigned int len)
{
	struct iovec iov = {
		.iov_base = io_u->xfer_buf,
		.iov_len = len,
	};
	int bytes = 0;

	while (iov.iov_len) {
		int ret = vmsplice(fd, &iov, 1, SPLICE_F_MOVE);

		if (ret < 0) {
			if (!bytes)
				bytes = ret;
			break;
		} else if (!ret)
			break;

		iov.iov_len -= ret;
		iov.iov_base += ret;
		bytes += ret;
	}

	return bytes;

}

/*
 * vmsplice() pipe to io_u buffer
 */
static int vmsplice_io_u_out(struct thread_data *td, struct io_u *io_u,
			     unsigned int len)
{
	struct netio_data *nd = td->io_ops->data;

	return vmsplice_io_u(io_u, nd->pipes[0], len);
}

/*
 * vmsplice() io_u to pipe
 */
static int vmsplice_io_u_in(struct thread_data *td, struct io_u *io_u)
{
	struct netio_data *nd = td->io_ops->data;

	return vmsplice_io_u(io_u, nd->pipes[1], io_u->xfer_buflen);
}

/*
 * splice receive - transfer socket data into a pipe using splice, then map
 * that pipe data into the io_u using vmsplice.
 */
static int fio_netio_splice_in(struct thread_data *td, struct io_u *io_u)
{
	int ret;

	ret = splice_in(td, io_u);
	if (ret > 0)
		return vmsplice_io_u_out(td, io_u, ret);

	return ret;
}

/*
 * splice transmit - map data from the io_u into a pipe by using vmsplice,
 * then transfer that pipe to a socket using splice.
 */
static int fio_netio_splice_out(struct thread_data *td, struct io_u *io_u)
{
	int ret;

	ret = vmsplice_io_u_in(td, io_u);
	if (ret > 0)
		return splice_out(td, io_u, ret);

	return ret;
}
#else
static int fio_netio_splice_in(struct thread_data *td, struct io_u *io_u)
{
	errno = EOPNOTSUPP;
	return -1;
}

static int fio_netio_splice_out(struct thread_data *td, struct io_u *io_u)
{
	errno = EOPNOTSUPP;
	return -1;
}
#endif

static int fio_netio_send(struct thread_data *td, struct io_u *io_u)
{
	struct netio_data *nd = td->io_ops->data;
	struct netio_options *o = td->eo;
	int ret, flags = 0;

	do {
		if (o->proto == FIO_TYPE_UDP) {
			struct sockaddr *to = (struct sockaddr *) &nd->addr;

			ret = sendto(io_u->file->fd, io_u->xfer_buf,
					io_u->xfer_buflen, flags, to,
					sizeof(*to));
		} else {
			/*
			 * if we are going to write more, set MSG_MORE
			 */
#ifdef MSG_MORE
			if ((td->this_io_bytes[DDIR_WRITE] + io_u->xfer_buflen <
			    td->o.size) && !o->pingpong)
				flags |= MSG_MORE;
#endif
			ret = send(io_u->file->fd, io_u->xfer_buf,
					io_u->xfer_buflen, flags);
		}
		if (ret > 0)
			break;

		ret = poll_wait(td, io_u->file->fd, POLLOUT);
		if (ret <= 0)
			break;
	} while (1);

	return ret;
}

static int is_udp_close(struct io_u *io_u, int len)
{
	struct udp_close_msg *msg;

	if (len != sizeof(struct udp_close_msg))
		return 0;

	msg = io_u->xfer_buf;
	if (ntohl(msg->magic) != FIO_LINK_OPEN_CLOSE_MAGIC)
		return 0;
	if (ntohl(msg->cmd) != FIO_LINK_CLOSE)
		return 0;

	return 1;
}

static int fio_netio_recv(struct thread_data *td, struct io_u *io_u)
{
	struct netio_data *nd = td->io_ops->data;
	struct netio_options *o = td->eo;
	int ret, flags = 0;

	do {
		if (o->proto == FIO_TYPE_UDP) {
			socklen_t len = sizeof(nd->addr);
			struct sockaddr *from = (struct sockaddr *) &nd->addr;

			ret = recvfrom(io_u->file->fd, io_u->xfer_buf,
					io_u->xfer_buflen, flags, from, &len);
			if (is_udp_close(io_u, ret)) {
				td->done = 1;
				return 0;
			}
		} else {
			ret = recv(io_u->file->fd, io_u->xfer_buf,
					io_u->xfer_buflen, flags);
		}
		if (ret > 0)
			break;
		else if (!ret && (flags & MSG_WAITALL))
			break;

		ret = poll_wait(td, io_u->file->fd, POLLIN);
		if (ret <= 0)
			break;
		flags |= MSG_WAITALL;
	} while (1);

	return ret;
}

static int __fio_netio_queue(struct thread_data *td, struct io_u *io_u,
			     enum fio_ddir ddir)
{
	struct netio_data *nd = td->io_ops->data;
	struct netio_options *o = td->eo;
	int ret;

	if (ddir == DDIR_WRITE) {
		if (!nd->use_splice || o->proto == FIO_TYPE_UDP ||
		    o->proto == FIO_TYPE_UNIX)
			ret = fio_netio_send(td, io_u);
		else
			ret = fio_netio_splice_out(td, io_u);
	} else if (ddir == DDIR_READ) {
		if (!nd->use_splice || o->proto == FIO_TYPE_UDP ||
		    o->proto == FIO_TYPE_UNIX)
			ret = fio_netio_recv(td, io_u);
		else
			ret = fio_netio_splice_in(td, io_u);
	} else
		ret = 0;	/* must be a SYNC */

	if (ret != (int) io_u->xfer_buflen) {
		if (ret >= 0) {
			io_u->resid = io_u->xfer_buflen - ret;
			io_u->error = 0;
			return FIO_Q_COMPLETED;
		} else {
			int err = errno;

			if (ddir == DDIR_WRITE && err == EMSGSIZE)
				return FIO_Q_BUSY;

			io_u->error = err;
		}
	}

	if (io_u->error)
		td_verror(td, io_u->error, "xfer");

	return FIO_Q_COMPLETED;
}

static int fio_netio_queue(struct thread_data *td, struct io_u *io_u)
{
	struct netio_options *o = td->eo;
	int ret;

	fio_ro_check(td, io_u);

	ret = __fio_netio_queue(td, io_u, io_u->ddir);
	if (!o->pingpong || ret != FIO_Q_COMPLETED)
		return ret;

	/*
	 * For ping-pong mode, receive or send reply as needed
	 */
	if (td_read(td) && io_u->ddir == DDIR_READ)
		ret = __fio_netio_queue(td, io_u, DDIR_WRITE);
	else if (td_write(td) && io_u->ddir == DDIR_WRITE)
		ret = __fio_netio_queue(td, io_u, DDIR_READ);

	return ret;
}

static int fio_netio_connect(struct thread_data *td, struct fio_file *f)
{
	struct netio_data *nd = td->io_ops->data;
	struct netio_options *o = td->eo;
	int type, domain;

	if (o->proto == FIO_TYPE_TCP) {
		domain = AF_INET;
		type = SOCK_STREAM;
	} else if (o->proto == FIO_TYPE_UDP) {
		domain = AF_INET;
		type = SOCK_DGRAM;
	} else if (o->proto == FIO_TYPE_UNIX) {
		domain = AF_UNIX;
		type = SOCK_STREAM;
	} else {
		log_err("fio: bad network type %d\n", o->proto);
		f->fd = -1;
		return 1;
	}

	f->fd = socket(domain, type, 0);
	if (f->fd < 0) {
		td_verror(td, errno, "socket");
		return 1;
	}

#ifdef CONFIG_TCP_NODELAY
	if (o->nodelay && o->proto == FIO_TYPE_TCP) {
		int optval = 1;

		if (setsockopt(f->fd, IPPROTO_TCP, TCP_NODELAY, (void *) &optval, sizeof(int)) < 0) {
			log_err("fio: cannot set TCP_NODELAY option on socket (%s), disable with 'nodelay=0'\n", strerror(errno));
			return 1;
		}
	}
#endif

	if (o->proto == FIO_TYPE_UDP)
		return 0;
	else if (o->proto == FIO_TYPE_TCP) {
		socklen_t len = sizeof(nd->addr);

		if (connect(f->fd, (struct sockaddr *) &nd->addr, len) < 0) {
			td_verror(td, errno, "connect");
			close(f->fd);
			return 1;
		}
	} else {
		struct sockaddr_un *addr = &nd->addr_un;
		socklen_t len;

		len = sizeof(addr->sun_family) + strlen(addr->sun_path) + 1;

		if (connect(f->fd, (struct sockaddr *) addr, len) < 0) {
			td_verror(td, errno, "connect");
			close(f->fd);
			return 1;
		}
	}

	return 0;
}

static int fio_netio_accept(struct thread_data *td, struct fio_file *f)
{
	struct netio_data *nd = td->io_ops->data;
	struct netio_options *o = td->eo;
	socklen_t socklen = sizeof(nd->addr);
	int state;

	if (o->proto == FIO_TYPE_UDP) {
		f->fd = nd->listenfd;
		return 0;
	}

	state = td->runstate;
	td_set_runstate(td, TD_SETTING_UP);

	log_info("fio: waiting for connection\n");

	if (poll_wait(td, nd->listenfd, POLLIN) < 0)
		goto err;

	f->fd = accept(nd->listenfd, (struct sockaddr *) &nd->addr, &socklen);
	if (f->fd < 0) {
		td_verror(td, errno, "accept");
		goto err;
	}

#ifdef CONFIG_TCP_NODELAY
	if (o->nodelay && o->proto == FIO_TYPE_TCP) {
		int optval = 1;

		if (setsockopt(f->fd, IPPROTO_TCP, TCP_NODELAY, (void *) &optval, sizeof(int)) < 0) {
			log_err("fio: cannot set TCP_NODELAY option on socket (%s), disable with 'nodelay=0'\n", strerror(errno));
			return 1;
		}
	}
#endif

	reset_all_stats(td);
	td_set_runstate(td, state);
	return 0;
err:
	td_set_runstate(td, state);
	return 1;
}

static void fio_netio_udp_close(struct thread_data *td, struct fio_file *f)
{
	struct netio_data *nd = td->io_ops->data;
	struct udp_close_msg msg;
	struct sockaddr *to = (struct sockaddr *) &nd->addr;
	int ret;

	msg.magic = htonl(FIO_LINK_OPEN_CLOSE_MAGIC);
	msg.cmd = htonl(FIO_LINK_CLOSE);

	ret = sendto(f->fd, (void *) &msg, sizeof(msg), MSG_WAITALL, to,
			sizeof(nd->addr));
	if (ret < 0)
		td_verror(td, errno, "sendto udp link close");
}

static int fio_netio_close_file(struct thread_data *td, struct fio_file *f)
{
	struct netio_options *o = td->eo;

	/*
	 * If this is an UDP connection, notify the receiver that we are
	 * closing down the link
	 */
	if (o->proto == FIO_TYPE_UDP)
		fio_netio_udp_close(td, f);

	return generic_close_file(td, f);
}

static int fio_netio_udp_recv_open(struct thread_data *td, struct fio_file *f)
{
	struct netio_data *nd = td->io_ops->data;
	struct udp_close_msg msg;
	struct sockaddr *to = (struct sockaddr *) &nd->addr;
	socklen_t len = sizeof(nd->addr);
	int ret;

	ret = recvfrom(f->fd, (void *) &msg, sizeof(msg), MSG_WAITALL, to, &len);
	if (ret < 0) {
		td_verror(td, errno, "sendto udp link open");
		return ret;
	}

	if (ntohl(msg.magic) != FIO_LINK_OPEN_CLOSE_MAGIC ||
	    ntohl(msg.cmd) != FIO_LINK_OPEN) {
		log_err("fio: bad udp open magic %x/%x\n", ntohl(msg.magic),
								ntohl(msg.cmd));
		return -1;
	}

	return 0;
}

static int fio_netio_udp_send_open(struct thread_data *td, struct fio_file *f)
{
	struct netio_data *nd = td->io_ops->data;
	struct udp_close_msg msg;
	struct sockaddr *to = (struct sockaddr *) &nd->addr;
	int ret;

	msg.magic = htonl(FIO_LINK_OPEN_CLOSE_MAGIC);
	msg.cmd = htonl(FIO_LINK_OPEN);

	ret = sendto(f->fd, (void *) &msg, sizeof(msg), MSG_WAITALL, to,
			sizeof(nd->addr));
	if (ret < 0) {
		td_verror(td, errno, "sendto udp link open");
		return ret;
	}

	return 0;
}

static int fio_netio_open_file(struct thread_data *td, struct fio_file *f)
{
	int ret;
	struct netio_options *o = td->eo;

	if (o->listen)
		ret = fio_netio_accept(td, f);
	else
		ret = fio_netio_connect(td, f);

	if (ret) {
		f->fd = -1;
		return ret;
	}

	if (o->proto == FIO_TYPE_UDP) {
		if (td_write(td))
			ret = fio_netio_udp_send_open(td, f);
		else {
			int state;

			state = td->runstate;
			td_set_runstate(td, TD_SETTING_UP);
			ret = fio_netio_udp_recv_open(td, f);
			td_set_runstate(td, state);
		}
	}

	if (ret)
		fio_netio_close_file(td, f);

	return ret;
}

static int fio_netio_setup_connect_inet(struct thread_data *td,
					const char *host, unsigned short port)
{
	struct netio_data *nd = td->io_ops->data;

	if (!host) {
		log_err("fio: connect with no host to connect to.\n");
		if (td_read(td))
			log_err("fio: did you forget to set 'listen'?\n");

		td_verror(td, EINVAL, "no hostname= set");
		return 1;
	}

	nd->addr.sin_family = AF_INET;
	nd->addr.sin_port = htons(port);

	if (inet_aton(host, &nd->addr.sin_addr) != 1) {
		struct hostent *hent;

		hent = gethostbyname(host);
		if (!hent) {
			td_verror(td, errno, "gethostbyname");
			return 1;
		}

		memcpy(&nd->addr.sin_addr, hent->h_addr, 4);
	}

	return 0;
}

static int fio_netio_setup_connect_unix(struct thread_data *td,
					const char *path)
{
	struct netio_data *nd = td->io_ops->data;
	struct sockaddr_un *soun = &nd->addr_un;

	soun->sun_family = AF_UNIX;
	strcpy(soun->sun_path, path);
	return 0;
}

static int fio_netio_setup_connect(struct thread_data *td)
{
	struct netio_options *o = td->eo;

	if (o->proto == FIO_TYPE_UDP || o->proto == FIO_TYPE_TCP)
		return fio_netio_setup_connect_inet(td, td->o.filename,o->port);
	else
		return fio_netio_setup_connect_unix(td, td->o.filename);
}

static int fio_netio_setup_listen_unix(struct thread_data *td, const char *path)
{
	struct netio_data *nd = td->io_ops->data;
	struct sockaddr_un *addr = &nd->addr_un;
	mode_t mode;
	int len, fd;

	fd = socket(AF_UNIX, SOCK_STREAM, 0);
	if (fd < 0) {
		log_err("fio: socket: %s\n", strerror(errno));
		return -1;
	}

	mode = umask(000);

	memset(addr, 0, sizeof(*addr));
	addr->sun_family = AF_UNIX;
	strcpy(addr->sun_path, path);
	unlink(path);

	len = sizeof(addr->sun_family) + strlen(path) + 1;

	if (bind(fd, (struct sockaddr *) addr, len) < 0) {
		log_err("fio: bind: %s\n", strerror(errno));
		close(fd);
		return -1;
	}

	umask(mode);
	nd->listenfd = fd;
	return 0;
}

static int fio_netio_setup_listen_inet(struct thread_data *td, short port)
{
	struct netio_data *nd = td->io_ops->data;
	struct netio_options *o = td->eo;
	int fd, opt, type;

	if (o->proto == FIO_TYPE_TCP)
		type = SOCK_STREAM;
	else
		type = SOCK_DGRAM;

	fd = socket(AF_INET, type, 0);
	if (fd < 0) {
		td_verror(td, errno, "socket");
		return 1;
	}

	opt = 1;
	if (setsockopt(fd, SOL_SOCKET, SO_REUSEADDR, (void *) &opt, sizeof(opt)) < 0) {
		td_verror(td, errno, "setsockopt");
		return 1;
	}
#ifdef SO_REUSEPORT
	if (setsockopt(fd, SOL_SOCKET, SO_REUSEPORT, (void *) &opt, sizeof(opt)) < 0) {
		td_verror(td, errno, "setsockopt");
		return 1;
	}
#endif

	nd->addr.sin_family = AF_INET;
	nd->addr.sin_addr.s_addr = htonl(INADDR_ANY);
	nd->addr.sin_port = htons(port);

	if (bind(fd, (struct sockaddr *) &nd->addr, sizeof(nd->addr)) < 0) {
		td_verror(td, errno, "bind");
		return 1;
	}

	nd->listenfd = fd;
	return 0;
}

static int fio_netio_setup_listen(struct thread_data *td)
{
	struct netio_data *nd = td->io_ops->data;
	struct netio_options *o = td->eo;
	int ret;

	if (o->proto == FIO_TYPE_UDP || o->proto == FIO_TYPE_TCP)
		ret = fio_netio_setup_listen_inet(td, o->port);
	else
		ret = fio_netio_setup_listen_unix(td, td->o.filename);

	if (ret)
		return ret;
	if (o->proto == FIO_TYPE_UDP)
		return 0;

	if (listen(nd->listenfd, 10) < 0) {
		td_verror(td, errno, "listen");
		nd->listenfd = -1;
		return 1;
	}

	return 0;
}

static int fio_netio_init(struct thread_data *td)
{
	struct netio_options *o = td->eo;
	int ret;

#ifdef WIN32
	WSADATA wsd;
	WSAStartup(MAKEWORD(2,2), &wsd);
#endif

	if (td_random(td)) {
		log_err("fio: network IO can't be random\n");
		return 1;
	}

	if (o->proto == FIO_TYPE_UNIX && o->port) {
		log_err("fio: network IO port not valid with unix socket\n");
		return 1;
	} else if (o->proto != FIO_TYPE_UNIX && !o->port) {
		log_err("fio: network IO requires port for tcp or udp\n");
		return 1;
	}

	if (o->proto != FIO_TYPE_TCP) {
		if (o->listen) {
			log_err("fio: listen only valid for TCP proto IO\n");
			return 1;
		}
		if (td_rw(td)) {
			log_err("fio: datagram network connections must be"
				   " read OR write\n");
			return 1;
		}
		if (o->proto == FIO_TYPE_UNIX && !td->o.filename) {
			log_err("fio: UNIX sockets need host/filename\n");
			return 1;
		}
		o->listen = td_read(td);
	}

	if (o->proto != FIO_TYPE_UNIX && o->listen && td->o.filename) {
		log_err("fio: hostname not valid for inbound network IO\n");
		return 1;
	}

	if (o->listen)
		ret = fio_netio_setup_listen(td);
	else
		ret = fio_netio_setup_connect(td);

	return ret;
}

static void fio_netio_cleanup(struct thread_data *td)
{
	struct netio_data *nd = td->io_ops->data;

	if (nd) {
		if (nd->listenfd != -1)
			close(nd->listenfd);
		if (nd->pipes[0] != -1)
			close(nd->pipes[0]);
		if (nd->pipes[1] != -1)
			close(nd->pipes[1]);

		free(nd);
	}
}

static int fio_netio_setup(struct thread_data *td)
{
	struct netio_data *nd;

	if (!td->files_index) {
		add_file(td, td->o.filename ?: "net");
		td->o.nr_files = td->o.nr_files ?: 1;
	}

	if (!td->io_ops->data) {
		nd = malloc(sizeof(*nd));;

		memset(nd, 0, sizeof(*nd));
		nd->listenfd = -1;
		nd->pipes[0] = nd->pipes[1] = -1;
		td->io_ops->data = nd;
	}

	return 0;
}

static void fio_netio_terminate(struct thread_data *td)
{
	kill(td->pid, SIGUSR2);
}

#ifdef CONFIG_LINUX_SPLICE
static int fio_netio_setup_splice(struct thread_data *td)
{
	struct netio_data *nd;

	fio_netio_setup(td);

	nd = td->io_ops->data;
	if (nd) {
		if (pipe(nd->pipes) < 0)
			return 1;

		nd->use_splice = 1;
		return 0;
	}

	return 1;
}

static struct ioengine_ops ioengine_splice = {
	.name			= "netsplice",
	.version		= FIO_IOOPS_VERSION,
	.prep			= fio_netio_prep,
	.queue			= fio_netio_queue,
	.setup			= fio_netio_setup_splice,
	.init			= fio_netio_init,
	.cleanup		= fio_netio_cleanup,
	.open_file		= fio_netio_open_file,
	.close_file		= fio_netio_close_file,
	.terminate		= fio_netio_terminate,
	.options		= options,
	.option_struct_size	= sizeof(struct netio_options),
	.flags			= FIO_SYNCIO | FIO_DISKLESSIO | FIO_UNIDIR |
				  FIO_PIPEIO,
};
#endif

static struct ioengine_ops ioengine_rw = {
	.name			= "net",
	.version		= FIO_IOOPS_VERSION,
	.prep			= fio_netio_prep,
	.queue			= fio_netio_queue,
	.setup			= fio_netio_setup,
	.init			= fio_netio_init,
	.cleanup		= fio_netio_cleanup,
	.open_file		= fio_netio_open_file,
	.close_file		= fio_netio_close_file,
	.terminate		= fio_netio_terminate,
	.options		= options,
	.option_struct_size	= sizeof(struct netio_options),
	.flags			= FIO_SYNCIO | FIO_DISKLESSIO | FIO_UNIDIR |
				  FIO_PIPEIO | FIO_BIT_BASED,
};

static int str_hostname_cb(void *data, const char *input)
{
	struct netio_options *o = data;

	if (o->td->o.filename)
		free(o->td->o.filename);
	o->td->o.filename = strdup(input);
	return 0;
}

static void fio_init fio_netio_register(void)
{
	register_ioengine(&ioengine_rw);
#ifdef CONFIG_LINUX_SPLICE
	register_ioengine(&ioengine_splice);
#endif
}

static void fio_exit fio_netio_unregister(void)
{
	unregister_ioengine(&ioengine_rw);
#ifdef CONFIG_LINUX_SPLICE
	unregister_ioengine(&ioengine_splice);
#endif
}<|MERGE_RESOLUTION|>--- conflicted
+++ resolved
@@ -62,12 +62,8 @@
 		.type	= FIO_OPT_STR_STORE,
 		.cb	= str_hostname_cb,
 		.help	= "Hostname for net IO engine",
-<<<<<<< HEAD
-		.category = FIO_OPT_C_IO,
-=======
 		.category = FIO_OPT_C_ENGINE,
 		.group	= FIO_OPT_G_NETIO,
->>>>>>> 0ed766f6
 	},
 	{
 		.name	= "port",
@@ -77,12 +73,8 @@
 		.minval	= 1,
 		.maxval	= 65535,
 		.help	= "Port to use for TCP or UDP net connections",
-<<<<<<< HEAD
-		.category = FIO_OPT_C_IO,
-=======
 		.category = FIO_OPT_C_ENGINE,
 		.group	= FIO_OPT_G_NETIO,
->>>>>>> 0ed766f6
 	},
 	{
 		.name	= "protocol",
@@ -126,12 +118,8 @@
 		.type	= FIO_OPT_STR_SET,
 		.off1	= offsetof(struct netio_options, listen),
 		.help	= "Listen for incoming TCP connections",
-<<<<<<< HEAD
-		.category = FIO_OPT_C_IO,
-=======
 		.category = FIO_OPT_C_ENGINE,
 		.group	= FIO_OPT_G_NETIO,
->>>>>>> 0ed766f6
 	},
 	{
 		.name	= "pingpong",
